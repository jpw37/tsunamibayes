import json
import numpy as np
import pandas as pd

class BaseForwardModel:
    # Must be defined in inherited classes. Placed here for reference
    obstypes = None
    def __init__(self,gauges):
        self.gauges = gauges
        self.model_output_cols = [gauge.name + " " + obstype for gauge in gauges for obstype in gauge.obstypes if obstype in self.obstypes]
        # #Load in global parameters
        # with open('parameters.txt') as json_file:
        #     self.global_params = json.load(json_file)

    def run(self,model_params):
        """
        Run  Model(model_params)
        Read gauges
        Return observations (arrival times, Wave heights)
        """
        raise NotImplementedError("run() must be implemented in classes inheriting from BaseForwardModel")

    def llh(self, model_output):
        """
        Parameters:
        ----------
        observations : ndarray
            arrivals , heights
        Compute/Return llh
        """
        raise NotImplementedError("llh() must be implemented in classes inheriting from BaseForwardModel")

class TestForwardModel(BaseForwardModel):
    obstypes = ['power']
    def run(self,model_params):
<<<<<<< HEAD
        """
        Run  Model(model_params)
        Read gauges
        Return observations (arrival times, Wave heights)
        """
        get_topo()
        make_dtopo(model_params)
        os.system('rm .output')
        os.system('make .output')

        observations = np.loadtxt(self.global_params['obser_file_path'])
        bath_data    = np.loadtxt(self.global_params['bath_file_path'])

        # this is the arrival time of the first wave, not the maximum wave
        arrivals = observations[:, -1] / 60.
        # note that fgmax outputs in seconds, but our likelihood is in minutes
        max_heights = observations[:, 3]
        bath_depth = bath_data[:, -1]

         # these are locations where the wave never reached the gauge...
        max_heights[max_heights < 1e-15] = -9999
        max_heights[np.abs(max_heights) > 1e15] = -9999

        bath_depth[max_heights == 0] = 0
        wave_heights = max_heights + bath_depth

        return arrivals, wave_heights

    def llh(self, observations):
        """
        Parameters:
        ----------
        observations : ndarray
            arrivals , heights
        Compute/Return llh
        """
        arrivals, heights = observations
        llh = 0.  # init p
        heightLikelihoodTable = np.load(self.global_params['h_table_path'])
        heightValues = heightLikelihoodTable[:, 0]
        inundationLikelihoodTable = np.load(self.global_params['inu_table_path'])
        inundationValues = inundationLikelihoodTable[:, 0]

        for i, gauge in enumerate(self.gauges):
            print("GAUGE LOG: gauge", i, "(", gauge.longitude, ",", gauge.latitude, "): arrival =", arrivals[i],
                  ", heights =", heights[i])
            # arrivals
            if (gauge.kind[0]):
                p_i = gauge.arrival_dist.logpdf(arrivals[i])
                llh += p_i
                print("GAUGE LOG: gauge", i, " (arrival)   : logpdf +=", p_i)

            # heights
            if (gauge.kind[1]):
                # special case: wave didn't arrive
                if np.abs(heights[i]) > 999999999:
                    p_i = np.NINF
                # special case: value is outside interpolation bounds
                # may need to make lower bound 0 and enable extrapolation for values very close to 0
                elif (heights[i] > max(heightValues) or heights[i] < min(heightValues)):
                    print("WARNING: height value {:.2f} is outside height interpolation range.".format(heights[i]))
                    p_i = np.NINF
                else:
                    heightLikelihoods = heightLikelihoodTable[:, i + 1]
                    f = interp1d(heightValues, heightLikelihoods, assume_sorted=True)  # ,kind='cubic')
                    p_i = np.log(f(heights[i]))

                llh += p_i
                print("GAUGE LOG: gauge", i, " (height)    : logpdf +=", p_i)

            # inundations
            if (gauge.kind[2]):
                # special case: wave didn't arrive
                if np.abs(heights[i]) > 999999999:
                    p_i = np.NINF
                # special case: value is outside interpolation bounds
                # may need to make lower bound 0 and enable extrapolation for values very close to 0
                elif (heights[i] > max(heightValues) or heights[i] < min(heightValues)):
                    print("WARNING: height value {:.2f} is outside inundation interpolation range.".format(heights[i]))
                    p_i = np.NINF
                else:
                    inundationLikelihoods = inundationLikelihoodTable[:, i + 1]
                    f = interp1d(inundationValues, inundationLikelihoods, assume_sorted=True)  # ,kind='cubic')
                    p_i = np.log(f(heights[i]))

                llh += p_i
                print("GAUGE LOG: gauge", i, " (inundation): logpdf +=", p_i)

        return llh
=======
        d = {}
        for gauge in self.gauges:
            if 'power' in gauge.obstypes:
                d[gauge.name+' power'] = np.log(model_params['length']*model_params['width'])
        return d

    def llh(self,model_output):
        llh = 0
        for gauge in self.gauges:
            if 'power' in gauge.obstypes:
                llh += gauge.dists['power'].logpdf(model_output[gauge.name+' power'])
        return llh

class GeoClawForwardModel(BaseForwardModel):
    obstypes = ['arrival','height','inundation']
    pass
>>>>>>> 2a47cbfc
<|MERGE_RESOLUTION|>--- conflicted
+++ resolved
@@ -33,97 +33,6 @@
 class TestForwardModel(BaseForwardModel):
     obstypes = ['power']
     def run(self,model_params):
-<<<<<<< HEAD
-        """
-        Run  Model(model_params)
-        Read gauges
-        Return observations (arrival times, Wave heights)
-        """
-        get_topo()
-        make_dtopo(model_params)
-        os.system('rm .output')
-        os.system('make .output')
-
-        observations = np.loadtxt(self.global_params['obser_file_path'])
-        bath_data    = np.loadtxt(self.global_params['bath_file_path'])
-
-        # this is the arrival time of the first wave, not the maximum wave
-        arrivals = observations[:, -1] / 60.
-        # note that fgmax outputs in seconds, but our likelihood is in minutes
-        max_heights = observations[:, 3]
-        bath_depth = bath_data[:, -1]
-
-         # these are locations where the wave never reached the gauge...
-        max_heights[max_heights < 1e-15] = -9999
-        max_heights[np.abs(max_heights) > 1e15] = -9999
-
-        bath_depth[max_heights == 0] = 0
-        wave_heights = max_heights + bath_depth
-
-        return arrivals, wave_heights
-
-    def llh(self, observations):
-        """
-        Parameters:
-        ----------
-        observations : ndarray
-            arrivals , heights
-        Compute/Return llh
-        """
-        arrivals, heights = observations
-        llh = 0.  # init p
-        heightLikelihoodTable = np.load(self.global_params['h_table_path'])
-        heightValues = heightLikelihoodTable[:, 0]
-        inundationLikelihoodTable = np.load(self.global_params['inu_table_path'])
-        inundationValues = inundationLikelihoodTable[:, 0]
-
-        for i, gauge in enumerate(self.gauges):
-            print("GAUGE LOG: gauge", i, "(", gauge.longitude, ",", gauge.latitude, "): arrival =", arrivals[i],
-                  ", heights =", heights[i])
-            # arrivals
-            if (gauge.kind[0]):
-                p_i = gauge.arrival_dist.logpdf(arrivals[i])
-                llh += p_i
-                print("GAUGE LOG: gauge", i, " (arrival)   : logpdf +=", p_i)
-
-            # heights
-            if (gauge.kind[1]):
-                # special case: wave didn't arrive
-                if np.abs(heights[i]) > 999999999:
-                    p_i = np.NINF
-                # special case: value is outside interpolation bounds
-                # may need to make lower bound 0 and enable extrapolation for values very close to 0
-                elif (heights[i] > max(heightValues) or heights[i] < min(heightValues)):
-                    print("WARNING: height value {:.2f} is outside height interpolation range.".format(heights[i]))
-                    p_i = np.NINF
-                else:
-                    heightLikelihoods = heightLikelihoodTable[:, i + 1]
-                    f = interp1d(heightValues, heightLikelihoods, assume_sorted=True)  # ,kind='cubic')
-                    p_i = np.log(f(heights[i]))
-
-                llh += p_i
-                print("GAUGE LOG: gauge", i, " (height)    : logpdf +=", p_i)
-
-            # inundations
-            if (gauge.kind[2]):
-                # special case: wave didn't arrive
-                if np.abs(heights[i]) > 999999999:
-                    p_i = np.NINF
-                # special case: value is outside interpolation bounds
-                # may need to make lower bound 0 and enable extrapolation for values very close to 0
-                elif (heights[i] > max(heightValues) or heights[i] < min(heightValues)):
-                    print("WARNING: height value {:.2f} is outside inundation interpolation range.".format(heights[i]))
-                    p_i = np.NINF
-                else:
-                    inundationLikelihoods = inundationLikelihoodTable[:, i + 1]
-                    f = interp1d(inundationValues, inundationLikelihoods, assume_sorted=True)  # ,kind='cubic')
-                    p_i = np.log(f(heights[i]))
-
-                llh += p_i
-                print("GAUGE LOG: gauge", i, " (inundation): logpdf +=", p_i)
-
-        return llh
-=======
         d = {}
         for gauge in self.gauges:
             if 'power' in gauge.obstypes:
@@ -139,5 +48,4 @@
 
 class GeoClawForwardModel(BaseForwardModel):
     obstypes = ['arrival','height','inundation']
-    pass
->>>>>>> 2a47cbfc
+    pass