--- conflicted
+++ resolved
@@ -640,16 +640,12 @@
         index : int
             (Optionally) returns the index of the closest point on the fault.
         """
-<<<<<<< HEAD
         distances = haversine(
             lat,
             lon,
             self.latpts,
             self.lonpts
         )
-=======
-        distances = haversine(lat[:,np.newaxis],lon[:,np.newaxis],self.latpts[np.newaxis,:],self.lonpts[np.newaxis,:])
->>>>>>> 911ffe14
         if retclose:
             return distances.min(axis=1), distances.argmin(axis=1)
         else:
@@ -795,5 +791,4 @@
         distances = haversine(lat,lon,self.latpts,self.lonpts)
         weights = np.exp(-distances/self.smoothing)
         #weights /= weights.sum()
-        return distances.min(), ReferenceCurveFault.circmean(self.strikepts,weights)%360
-
+        return distances.min(), ReferenceCurveFault.circmean(self.strikepts,weights)%360