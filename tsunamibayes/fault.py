--- conflicted
+++ resolved
@@ -822,10 +822,6 @@
 
         # Change the distance anywhere idx == 0 or idx == len(self.latpts)-1
         mask = (idx == 0) | (idx == (len(self.latpts)-1))
-<<<<<<< HEAD
-        bear = bearing(self.latpts[idx[mask]],self.lonpts[idx[mask]],np.squeeze(lat[idx[mask]]), np.squeeze(lon[idx[mask]]))
-        distance[idx[mask]] = distance[idx[mask]]*np.sin(np.deg2rad(self.strikepts[idx[mask]]-bear))
-=======
         bear = bearing(
             self.latpts[idx[mask]],
             self.lonpts[idx[mask]],
@@ -835,7 +831,6 @@
         distance[idx[mask]] = distance[idx[mask]]*np.sin(
             np.deg2rad(self.strikepts[idx[mask]]-bear)
         )
->>>>>>> 9b4df4aa
         side[idx[mask]] = -np.sign(distance[idx[mask]][:,np.newaxis])
         distance[idx[mask]] = np.abs(distance[idx[mask]])
 
@@ -862,16 +857,6 @@
         """
         distance,idx = self.distance(lat,lon,retclose=True)
 
-<<<<<<< HEAD
-        side = ReferenceCurveFault.side(lat,lon,self.latpts[idx],self.lonpts[idx],self.strikepts[idx])
-        print(np.shape(idx))
-        if idx == 0 or idx == len(self.latpts)-1:
-            bearing = bearing(self.latpts[idx],self.lonpts[idx],lat,lon)
-            distance = distance*np.sin(np.deg2rad(self.strikepts[idx]-bearing))
-            side = -np.sign(distance)
-            distance = np.abs(distance)
-        return self.dip_curve(side*distance)
-=======
         side = ReferenceCurveFault.side(
             lat,
             lon,
@@ -894,7 +879,6 @@
         distance[idx[mask]] = np.abs(distance[idx[mask]])
 
         return self.dip_curve(np.squeeze(side)*distance)
->>>>>>> 9b4df4aa
 
 
     def depth_dip(self,lat,lon):
