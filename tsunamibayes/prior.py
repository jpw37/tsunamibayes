--- conflicted
+++ resolved
@@ -4,11 +4,6 @@
     def __init__(self):
         raise NotImplementedError("__init__() must be implemented in classes inheriting from BasePrior")
     def logpdf(self,sample):
-<<<<<<< HEAD
-        raise NotImplementedError("{}.logpdf() must be implemented in classes inheriting from BasePrior".format(type(self).__name__))
-    def rvs(self,n):
-        raise NotImplementedError("{}.rvs() must be implemented in classes inheriting from BasePrior".format(type(self).__name__))
-=======
         raise NotImplementedError("logpdf() must be implemented in classes inheriting from BasePrior")
     def rvs(self,n):
         raise NotImplementedError("rvs() must be implemented in classes inheriting from BasePrior")
@@ -19,5 +14,4 @@
     def logpdf(self,sample):
         return stats.halfnorm.logpdf(sample['magnitude'])
     def rvs(self):
-        return [stats.halfnorm.rvs()]
->>>>>>> 2a47cbfc
+        return [stats.halfnorm.rvs()]