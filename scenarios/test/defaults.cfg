#In each of these sections, replace 'flo'/'flores' & 'wal'/'walanae' with your own fault names/abbreviations.
#fault(0) refers to your first indexed fault, fault(1) refers to your second indexed fault
#All distances in km, all angles in degrees, all coordinates in decimal form

[init]              #The following parameters are used to begin/initialize a chain.
method = 'manual'   #Specifies how the initial sample will be created. 'manual'--user-defined input for first sample, 'prior_rvs'--program will randomly generate a starting point.
<<<<<<< HEAD
flores_latitude = -8     #Latitude coordinate for the sample (in decimal)
flores_longitude = 119.5    #Longitude coordinate
flores_magnitude = 8.5    #Magnitude (Richter Scale)
flores_delta_logl = -0.5   # originally 0.0
flores_delta_logw = -0.5   # originally 0.0
flores_depth_offset = 0.0  #Each lat/lon point is associated with a given depth, but this may not be the exact depth of the epicenter. Specify the offset from the default depth level.
flores_dip_offset = 0.0    #Specify how much offset from the default dip at the lat/lon point.
flores_strike_offset = 0.0 #Specify how much offset from the default strike at the lat/lon point.
flores_rake_offset = 0.0   #Specify how much offset from the default rake at the lat/lon point.
walanae_latitude = -6.1
walanae_longitude = 120
walanae_magnitude = 8.5
walanae_delta_logl = -0.5   # originally 0.0
walanae_delta_logw = -0.5   # originally 0.0
walanae_depth_offset = 0.0
walanae_dip_offset = 0.0
walanae_strike_offset = 0.0
walanae_rake_offset = 0.0
mystery_latitude = -6.8
mystery_longitude = 119.7
mystery_magnitude = 8.5
mystery_delta_logl = -0.5   # originally 0.0
mystery_delta_logw = -0.5   # originally 0.0
mystery_depth_offset = 0.0
mystery_dip_offset = 0.0
mystery_strike_offset = 0.0
mystery_rake_offset = 0.0
=======
latitude = None     #Latitude coordinate for the sample (in decimal)
longitude = None    #Longitude coordinate
magnitude = None    #Magnitude (Richter Scale)
delta_logl = 0.0
delta_logw = 0.0
depth_offset = 0.0  #Each lat/lon point is associated with a given depth, but this may not be the exact depth of the epicenter. Specify the offset from the default depth level.
dip_offset = 0.0    #Specify how much offset from the default dip at the lat/lon point.
strike_offset = 0.0 #Specify how much offset from the default strike at the lat/lon point.
rake_offset = 0.0   #Specify how much offset from the default rake at the lat/lon point.
fault_idx = None    #When sampling over multiple faults, specify one as index (0) and the other as index (1). Then specify on which fault your initial sample lies.
>>>>>>> c537a77e

[proposal_kernel]
lat_std_flo = 0.086 # stayed the same
lon_std_flo = 0.11 # increased from 0.075
mag_std_flo = 0.075 #
delta_logl_std_flo = 0.0132
delta_logw_std_flo = 0.0132
depth_offset_std_flo = 0.525
dip_offset_std_flo = 2.7 # increased from 2.5
rake_offset_std_flo = 3.7 # increased from 3.5
strike_offset_std_flo = 3.15

lat_std_wal = 0.05
lon_std_wal = 0.04
mag_std_wal = 0.045
delta_logl_std_wal = 0.012
delta_logw_std_wal = 0.012
depth_offset_std_wal = 0.55
dip_offset_std_wal = 2.55 # increased from 2.5
rake_offset_std_wal = 3.55 # increased from 3.5
strike_offset_std_wal = 3.05

# For these values I used the min of the two faults above
lat_std_mst = 0.05
lon_std_mst = 0.04
mag_std_mst = 0.045
delta_logl_std_mst = 0.12
delta_logw_std_mst = 0.12
depth_offset_std_mst = 0.525
dip_offset_std_mst = 2.55
rake_offset_std_mst = 3.55
strike_offset_std_mst = 3.05

[geoclaw_bounds]
lat_min = -10
lat_max = -3
lon_min = 112
lon_max = 124

[model_bounds_flo]
lat_min = -10
lat_max = -7
lon_min = 113
lon_max = 123

[model_bounds_wal]
lat_min = -8
lat_max = -4
lon_min = 119
lon_max = 122


[fault]                                             #This section specifies the folder paths where the fault data is stored.
flores_data_path = 'data/flores_fault_data.npz'     #Replace 'flores' with your fault name and specify .npz file path.
walanae_data_path = 'data/walanae_fault_data.pkl'   #Replace 'walanae' with your fault name and specify .pkl file path.
mystery_data_path = 'data/new_fault_data.npz'

[prior]                 #This section specifies the parameters for the prior distribution (means, standard deviations, & mins/maxes)
                        #See https://docs.scipy.org/ for normal, truncated normal, and truncated exponential objects.
                        #All depths are in km.
                        #mu (mean) and std (standard deviation) parameters are for normal probability distribution objects.
                        #'min' & 'max' values are used for truncated normal objects.
                        #'b' & 'loc' parameters are used for a truncated exponential continuous random variable.
depth_mu_flo = 20000    #The mean fault depth for fault(0)
depth_std_flo = 5000    #The standard deviation of the depth for fault(0)
mindepth_flo = 2500     #The depth lower limit (minimum depth for which tsunamis are possible)
maxdepth_flo = 35000    #The upper depth limit (maximum depth for which tsunamis are possible)

depth_mu_wal = 20000    #Same as above, just for fault(1)
depth_std_wal = 5000
mindepth_wal = 2500
maxdepth_wal = 35000

depth_mu_mst = 20000	#Same as above, just for fault(2)
depth_std_mst = 5000
mindepth_mst = 2500
maxdepth_mst = 35000

mag_b_flo = 6           #Parameters for truncated exponential continuous random variable for fault(0) magnitude.
mag_loc_flo = 6.5
mag_scale_flo = 0.5      #For precise details of the meaning of 'b' and 'loc', see: https://docs.scipy.org/doc/scipy/reference/generated/scipy.stats.truncexpon.html

mag_b_wal = 6           #Parameters for magnitude, fault(1)
mag_loc_wal = 6.5
mag_scale_wal = 0.5

mag_b_mst = 6		#Parameters for magnitude, fault(2)
mag_loc_mst = 6.5
mag_scale_mst = 0.5

delta_logl_std_flo = 0.188
delta_logw_std_flo = 0.172

delta_logl_std_wal = 0.188
delta_logw_std_wal = 0.172

delta_logl_std_mst = 0.188
delta_logw_std_mst = 0.172

                            #An offset is specified from each sample, the following parameters define probability distributions for these offsets. Each of these distributions have a mean of 0.
depth_offset_std_flo = 5.0  #Depth offset standard deviation for fault(0)
dip_offset_std_flo = 30.0   #Dip offset standard deviation for fault(0)
rake_offset_std_flo = 45.0  #Rake offset standard deviation for fault(0)
strike_offset_std_flo = 5.0 #Strike offset standard deviation for fault(0)

depth_offset_std_wal = 5.0  #Same parameters, now for fault(1)
dip_offset_std_wal = 3.5
rake_offset_std_wal = 5.5
strike_offset_std_wal = 5.0

depth_offset_std_mst = 5.0  #Same parameters, now for fault(2)
dip_offset_std_mst = 3.5
rake_offset_std_mst = 5.5
strike_offset_std_mst = 5.0

[geoclaw]                       #The following section specifies details for the tsunami wave modeling package, 'Geoclaw'
dtopo_path = 'dtopo.tt3'        #Specify the file name of the bathymetry dat for the region.
topo_dir = 'data/topo/'         #Specify the file path for the topography data
refinement_ratios = [2,2,2,3,5]
run_time = 14400                #For Walanae and Flores, we use 14400. The amount of time you wish the model to run (in sec). Usually this should be 30min-1hour longer than your latest arrival time observation.
xcoarse_grid = 75
ycoarse_grid = 80
verbosity = 0                   #Turn Geoclaw's verbose output on or off
adjoint_outdir = '/fslgroup/fslg_tsunami/compute/1820_test/adjoint/_output'  #Specify the file output for the adjoint directory

[fgmax]                             #This section specifies where the output files for the wave information at each gauge will be saved
fgmax_grid_path = 'fgmax_grid.txt'  #Path for the ___ file
valuemax_path = 'fort.FG1.valuemax'
aux1_path = 'fort.FG1.aux1'
tstart_max = 10.0                   #This is the lower limit of wave arrival times that will be considered 'valid'
tend_max = 1.0e10                   #This is the upper limit of wave arrival times.
dt_check = 0.0
arrival_tol = 0.4                   #This is the minimum wave height needed to detect a wave arrival time.

[regions]
region1 = [0,1.e10,118.680, 118.690, -8.470, -8.440] #lower Bima, bottom left
region2 = [0,1.e10,118.690, 118.712, -8.470, -8.337] #lower Bima, middle
region3 = [0,1.e10,118.712, 118.726, -8.470, -8.427] #lower Bima, bottom right
region4 = [0,1.e10,118.678, 118.684, -8.343, -8.337] #lower Bima, top left
region5 = [0,1.e10,118.684, 118.690, -8.355, -8.337] #lower Bima, top left-middle
region6 = [0,1.e10,118.712, 118.730, -8.360, -8.337] #lower Bima, top right-top
region7 = [0,1.e10,118.712, 118.725, -8.379, -8.360] #lower Bima, top right-bottom

region8 = [0,1.e10,118.667, 118.762, -8.337, -8.317] #upper Bima, layer 1
region9 = [0,1.e10,118.657, 118.765, -8.317, -8.310] #upper Bima, layer 2
region10 = [0,1.e10,118.657, 118.789, -8.310, -8.300] #upper Bima, layer 3
region11 = [0,1.e10,118.648, 118.791, -8.300, -8.295] #upper Bima, layer 4
region12 = [0,1.e10,118.610, 118.819, -8.295, -8.280] #upper Bima, layer 5
region13 = [0,1.e10,118.600, 118.820, -8.280, -8.250] #upper Bima, layer 6

region14 = [0,1.e10,119.9,120.07,-5.61,-5.54] # Nipa-Nipa
region15 = [0,1.e10,120.14,120.27,-5.60,-5.53] # Bulukumba
region16 = [3600,1.e10,113.864, 114.2, -7.240, -7.051] # Sumenep
region17 = [3600,1.e10,113.9, 114.2, -7.051, -7.005] # Sumenep
region18 = [3600,1.e10,114.053, 114.2, -7.005, -6.95] # Sumenep<|MERGE_RESOLUTION|>--- conflicted
+++ resolved
@@ -4,7 +4,6 @@
 
 [init]              #The following parameters are used to begin/initialize a chain.
 method = 'manual'   #Specifies how the initial sample will be created. 'manual'--user-defined input for first sample, 'prior_rvs'--program will randomly generate a starting point.
-<<<<<<< HEAD
 flores_latitude = -8     #Latitude coordinate for the sample (in decimal)
 flores_longitude = 119.5    #Longitude coordinate
 flores_magnitude = 8.5    #Magnitude (Richter Scale)
@@ -32,18 +31,7 @@
 mystery_dip_offset = 0.0
 mystery_strike_offset = 0.0
 mystery_rake_offset = 0.0
-=======
-latitude = None     #Latitude coordinate for the sample (in decimal)
-longitude = None    #Longitude coordinate
-magnitude = None    #Magnitude (Richter Scale)
-delta_logl = 0.0
-delta_logw = 0.0
-depth_offset = 0.0  #Each lat/lon point is associated with a given depth, but this may not be the exact depth of the epicenter. Specify the offset from the default depth level.
-dip_offset = 0.0    #Specify how much offset from the default dip at the lat/lon point.
-strike_offset = 0.0 #Specify how much offset from the default strike at the lat/lon point.
-rake_offset = 0.0   #Specify how much offset from the default rake at the lat/lon point.
-fault_idx = None    #When sampling over multiple faults, specify one as index (0) and the other as index (1). Then specify on which fault your initial sample lies.
->>>>>>> c537a77e
+
 
 [proposal_kernel]
 lat_std_flo = 0.086 # stayed the same
