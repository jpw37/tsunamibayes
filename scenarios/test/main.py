import numpy as np
import scipy.stats as stats
import json
import pickle
import tsunamibayes as tb
from tsunamibayes.gaussian_process_regressor import GPR
from prior import LatLonPrior, SulawesiPrior
from gauges import build_gauges
from scenario import SulawesiScenario, MultiFaultScenario
from enum import IntEnum

# Used to easily reference the two faults.
class FAULT(IntEnum):
    FLORES = 0
    WALANAE = 1
    MYSTERY = 2

# Dip angle assumed to be 25 degrees.
def walanae_dip(x):
    return np.ones(np.shape(x))*25

def walanae_depth(dist):
    """Gives depth based on distance from fault line."""
    depth = dist*np.tan(np.deg2rad(walanae_dip(dist)))
    return depth


def setup(config, save_all_data):
    """Extracts the data from the config object to create the SulawesiFault
    object, and then declares the scenario's initial prior, forward model, and
    covariance in order to create the SulawesiScenario.

    Parameters
    ----------
    config : Config object
        The config object that contains the default scenario data to use for
        the sampling. Essentially, this sets all the initial conditions for the
        bounds, prior, fault, etc.

    Returns
    -------
    BandaScenario : BandaScenario object
    """
    #Flores and Walanae fault objects
    with open(config.fault['walanae_data_path'], 'rb') as file:
        walanae_initialization_data = pickle.load(file)

    fault_initialization_data = [
        np.load(config.fault['flores_data_path']),
        walanae_initialization_data,
        np.load(config.fault['mystery_data_path'])
    ]
    geoclaw_bounds = config.geoclaw_bounds
    bounds = [config.model_bounds_flo, config.model_bounds_wal]
    # Initialize the kernel for the Gaussian process fault. Strike, dip and
    #  depth will use the same kernel (the RBF kernel).
    flores_kernel = lambda x,y: GPR.rbf_kernel(x,y,sig=0.75)
    mystery_kernel = lambda x,y: GPR.rbf_kernel(x,y,sig=0.75)
    fault = [
        tb.fault.GaussianProcessFault( # Flores uses a GaussianProcessFault
            bounds=geoclaw_bounds,
            model_bounds=bounds[FAULT.FLORES],
            kers={
                'depth': flores_kernel,
                'dip': flores_kernel,
                'strike': flores_kernel,
                'rake': flores_kernel
            },
            noise={'depth': 1, 'dip': 1, 'strike': 1, 'rake': 1},
            **fault_initialization_data[FAULT.FLORES]
        ),
        tb.fault.ReferenceCurveFault( # Walanae uses a ReferenceCurveFault
            bounds=geoclaw_bounds,
            model_bounds=bounds[FAULT.WALANAE],
            **fault_initialization_data[FAULT.WALANAE]
        ),
        tb.fault.GaussianProcessFault( # Mystery fault uses a GaussianProcessFault
            bounds=geoclaw_bounds,
            model_bounds=bounds,
            kers={
                'depth': mystery_kernel,
                'dip': mystery_kernel,
                'strike': mystery_kernel,
                'rake': mystery_kernel
            },
            noise={'depth': 1, 'dip': 1, 'strike': 1, 'rake': 1},
            **fault_initialization_data[FAULT.MYSTERY]
        )
    ]


    # Priors
    # latitude/longitude
    depth_mu = [config.prior['depth_mu_flo'], config.prior['depth_mu_wal'],
                config.prior['depth_mu_mst']]
    depth_std = [config.prior['depth_std_flo'], config.prior['depth_std_wal'], 
                 config.prior['depth_std_mst']]
    mindepth = [config.prior['mindepth_flo'], config.prior['mindepth_wal'],
                config.prior['mindepth_mst']]
    maxdepth = [config.prior['maxdepth_flo'], config.prior['maxdepth_wal'],
                config.prior['maxdepth_mst']]

    lower_bound_depth = [
        (md-dmu)/dstd for md, dmu, dstd in zip(mindepth, depth_mu, depth_std)
    ]

    upper_bound_depth = [
        (md-dmu)/dstd for md, dmu, dstd in zip(maxdepth, depth_mu, depth_std)
    ]

    depth_dist = [
        stats.truncnorm(lb,ub,loc=dmu,scale=dstd) for lb,ub,dmu,dstd in zip(
            lower_bound_depth, upper_bound_depth, depth_mu, depth_std
        )
    ]

    latlon = [
<<<<<<< HEAD
        LatLonPrior(fault[FAULT.FLORES], depth_dist[FAULT.FLORES],FAULT.FLORES),
        LatLonPrior(fault[FAULT.WALANAE], depth_dist[FAULT.WALANAE],FAULT.WALANAE),
        LatLonPrior(fault[FAULT.MYSTERY], depth_dist[FAULT.MYSTERY], FAULT.MYSTERY)
=======
        LatLonPrior(fault[FAULT.FLORES], depth_dist[FAULT.FLORES]),
        LatLonPrior(fault[FAULT.WALANAE], depth_dist[FAULT.WALANAE])
>>>>>>> c537a77e
    ]

    # magnitude
    mag = [
        stats.truncexpon(
            b=config.prior['mag_b_flo'],
            loc=config.prior['mag_loc_flo'],
            scale=config.prior['mag_scale_flo']
        ),
        stats.truncexpon(
            b=config.prior['mag_b_wal'],
            loc=config.prior['mag_loc_wal'],
            scale=config.prior['mag_scale_wal']
        ),
        stats.truncexpon(
            b=config.prior['mag_b_mst'],
            loc=config.prior['mag_loc_mst'],
            scale=config.prior['mag_scale_mst']
        )
    ]

    # delta_logl
    # sample standard deviation from data
    delta_logl = [
        stats.norm(scale=config.prior['delta_logl_std_flo']),
        stats.norm(scale=config.prior['delta_logl_std_wal']),
        stats.norm(scale=config.prior['delta_logl_std_mst'])
    ]

    # delta_logw
    # sample standard deviation from data
    delta_logw = [
        stats.norm(scale=config.prior['delta_logw_std_flo']),
        stats.norm(scale=config.prior['delta_logw_std_wal']),
        stats.norm(scale=config.prior['delta_logw_std_mst'])
    ]

    # depth offset in km to avoid numerically singular covariance matrix
    depth_offset = [
        stats.norm(scale=config.prior['depth_offset_std_flo']),
        stats.norm(scale=config.prior['depth_offset_std_wal']),
        stats.norm(scale=config.prior['depth_offset_std_mst'])
    ]

    dip_offset = [
        stats.norm(scale=config.prior['dip_offset_std_flo']),
        stats.norm(scale=config.prior['dip_offset_std_wal']),
        stats.norm(scale=config.prior['dip_offset_std_mst'])
    ]

    strike_offset = [
        stats.norm(scale=config.prior['strike_offset_std_flo']),
        stats.norm(scale=config.prior['strike_offset_std_wal']),
        stats.norm(scale=config.prior['strike_offset_std_wal'])
    ]

    rake_offset = [
        stats.norm(scale=config.prior['rake_offset_std_flo']),
        stats.norm(scale=config.prior['rake_offset_std_wal']),
        stats.norm(scale=config.prior['rake_offset_std_mst'])
    ]

    prior = [
        SulawesiPrior(
            latlon[FAULT.FLORES],
            mag[FAULT.FLORES],
            delta_logl[FAULT.FLORES],
            delta_logw[FAULT.FLORES],
            depth_offset[FAULT.FLORES],
            dip_offset[FAULT.FLORES],
            strike_offset[FAULT.FLORES],
            rake_offset[FAULT.FLORES]
        ),
        SulawesiPrior(
            latlon[FAULT.WALANAE],
            mag[FAULT.WALANAE],
            delta_logl[FAULT.WALANAE],
            delta_logw[FAULT.WALANAE],
            depth_offset[FAULT.WALANAE],
            dip_offset[FAULT.WALANAE],
            strike_offset[FAULT.WALANAE],
            rake_offset[FAULT.WALANAE],
            latlon[FAULT.MYSTERY],
            mag[FAULT.MYSTERY],
            delta_logl[FAULT.MYSTERY],
            delta_logw[FAULT.MYSTERY],
            depth_offset[FAULT.MYSTERY],
            dip_offset[FAULT.MYSTERY],
            strike_offset[FAULT.MYSTERY],
            rake_offset[FAULT.MYSTERY]
        )
    ]

    # load gauges
    gauges = build_gauges()

    # Forward model
    config.fgmax['min_level_check'] = (
        len(config.geoclaw['refinement_ratios']) + 1
    )
    forward_model = [
        tb.GeoClawForwardModel(
            gauges,
            fault[FAULT.FLORES],
            config.fgmax,
            config.geoclaw['dtopo_path']
        ),
        tb.GeoClawForwardModel(
            gauges,
            fault[FAULT.WALANAE],
            config.fgmax,
            config.geoclaw['dtopo_path']
        )
    ]

    # Proposal kernel
    lat_std = [
        config.proposal_kernel['lat_std_flo'],
        config.proposal_kernel['lat_std_wal'],
        config.proposal_kernel['lat_std_mst']
    ]
    lon_std = [
        config.proposal_kernel['lon_std_flo'],
        config.proposal_kernel['lon_std_wal'],
        config.proposal_kernel['lon_std_mst']
    ]
    mag_std = [
        config.proposal_kernel['mag_std_flo'],
        config.proposal_kernel['mag_std_wal'],
        config.proposal_kernel['mag_std_mst']
    ]
    delta_logl_std = [
        config.proposal_kernel['delta_logl_std_flo'],
        config.proposal_kernel['delta_logl_std_wal'],
        config.proposal_kernel['delta_logl_std_mst']
    ]
    delta_logw_std = [
        config.proposal_kernel['delta_logw_std_flo'],
        config.proposal_kernel['delta_logw_std_wal'],
        config.proposal_kernel['delta_logw_std_mst']
    ]
    # in km to avoid singular covariance matrix
    depth_offset_std = [
        config.proposal_kernel['depth_offset_std_flo'],
        config.proposal_kernel['depth_offset_std_wal'],
        config.proposal_kernel['depth_offset_std_mst']
    ]
    dip_offset_std = [
        config.proposal_kernel['dip_offset_std_flo'],
        config.proposal_kernel['dip_offset_std_wal'],
        config.proposal_kernel['dip_offset_std_mst']
    ]
    strike_offset_std = [
        config.proposal_kernel['strike_offset_std_flo'],
        config.proposal_kernel['strike_offset_std_wal'],
        config.proposal_kernel['strike_offset_std_mst']
    ]
    rake_offset_std = [
        config.proposal_kernel['rake_offset_std_flo'],
        config.proposal_kernel['rake_offset_std_wal'],
        config.proposal_kernel['rake_offset_std_mst']
    ]

    # square for std => cov
    covariance = [
        np.diag(np.square([
            lat_std[FAULT.FLORES],
            lon_std[FAULT.FLORES],
            mag_std[FAULT.FLORES],
            delta_logl_std[FAULT.FLORES],
            delta_logw_std[FAULT.FLORES],
            depth_offset_std[FAULT.FLORES],
            dip_offset_std[FAULT.FLORES],
            strike_offset_std[FAULT.FLORES],
            rake_offset_std[FAULT.FLORES]
        ])),
        np.diag(np.square([
            lat_std[FAULT.WALANAE],
            lon_std[FAULT.WALANAE],
            mag_std[FAULT.WALANAE],
            delta_logl_std[FAULT.WALANAE],
            delta_logw_std[FAULT.WALANAE],
            depth_offset_std[FAULT.WALANAE],
            dip_offset_std[FAULT.WALANAE],
            strike_offset_std[FAULT.WALANAE],
<<<<<<< HEAD
            rake_offset_std[FAULT.WALANAE]  ]),
        np.square([
            lat_std[FAULT.MYSTERY],
            lon_std[FAULT.MYSTERY],
            mag_std[FAULT.MYSTERY],
            delta_logl_std[FAULT.MYSTERY],
            delta_logw_std[FAULT.MYSTERY],
            depth_offset_std[FAULT.MYSTERY],
            dip_offset_std[FAULT.MYSTERY],
            strike_offset_std[FAULT.MYSTERY],
            rake_offset_std[FAULT.MYSTERY]  ])
        )) )

    scenarios = SulawesiScenario(
            forward_model,
            prior,
            covariance,
            save_all_data=save_all_data
=======
            rake_offset_std[FAULT.WALANAE]
        ]))
    ]

    scenarios = [
        SulawesiScenario(
            prior[FAULT.FLORES],
            forward_model[FAULT.FLORES],
            covariance[FAULT.FLORES],
            prior[FAULT.WALANAE],
            forward_model[FAULT.WALANAE],
            covariance[FAULT.WALANAE]
>>>>>>> c537a77e
        )
    ]
    return MultiFaultScenario(scenarios)


if __name__ == "__main__":
    import os
    from tsunamibayes.utils import parser, Config
    from tsunamibayes.setrun import write_setrun

    MULTI_FIDELITY = True
    SAVE_ALL_DATA = True

    # parse command line arguments
    args = parser.parse_args()
    
    # load defaults and config file
    if args.verbose: print("Reading defaults.cfg")
    config = Config()
    config.read('defaults.cfg')
    if args.config_path:
        if args.verbose: print("Reading {}".format(args.config_path))
        config.read(args.config_path)

    #if not MULTI_FIDELITY:
    # write setrun.py file
    if args.verbose: print("Writing setrun.py")
    write_setrun(args.config_path)

    # copy Makefile
    if args.verbose: print("Copying Makefile")
    makefile_path = tb.__file__[:-11]+'Makefile'
    os.system("cp {} Makefile".format(makefile_path))

    # build scenarios
<<<<<<< HEAD
    scenarios = setup(config, save_all_data=SAVE_ALL_DATA)
    
=======
    scenarios = setup(config)

>>>>>>> c537a77e
    # resume in-progress chain
    if args.resume:
        if args.verbose:
            print("Resuming chain from: {}".format(args.output_dir),flush=True)
        scenarios.resume_chain(args.output_dir)

    # initialize new chain
    else:
        if config.init['method'] == 'manual':
            u0 = {
                key:val for key,val in config.init.items()
                if key in scenarios.scenarios[0].sample_cols
            }
            scenarios.init_chain(u0, verbose=args.verbose)
        elif config.init['method'] == 'prior_rvs':
            scenarios.init_chain(
                method='prior_rvs',
                verbose=args.verbose
            )
    
    scenarios.sample(
        args.n_samples,
        output_dir=args.output_dir,
        save_freq=args.save_freq,
        verbose=args.verbose,
        refinement_ratios=list( config.geoclaw["refinement_ratios"] ),
        multi_fidelity=MULTI_FIDELITY,
        ref_rat_max_values=[4,5],   # This should be an array of ints (number of refinements)
        config_path=args.config_path
    )<|MERGE_RESOLUTION|>--- conflicted
+++ resolved
@@ -115,14 +115,9 @@
     ]
 
     latlon = [
-<<<<<<< HEAD
         LatLonPrior(fault[FAULT.FLORES], depth_dist[FAULT.FLORES],FAULT.FLORES),
         LatLonPrior(fault[FAULT.WALANAE], depth_dist[FAULT.WALANAE],FAULT.WALANAE),
         LatLonPrior(fault[FAULT.MYSTERY], depth_dist[FAULT.MYSTERY], FAULT.MYSTERY)
-=======
-        LatLonPrior(fault[FAULT.FLORES], depth_dist[FAULT.FLORES]),
-        LatLonPrior(fault[FAULT.WALANAE], depth_dist[FAULT.WALANAE])
->>>>>>> c537a77e
     ]
 
     # magnitude
@@ -308,7 +303,6 @@
             depth_offset_std[FAULT.WALANAE],
             dip_offset_std[FAULT.WALANAE],
             strike_offset_std[FAULT.WALANAE],
-<<<<<<< HEAD
             rake_offset_std[FAULT.WALANAE]  ]),
         np.square([
             lat_std[FAULT.MYSTERY],
@@ -327,20 +321,6 @@
             prior,
             covariance,
             save_all_data=save_all_data
-=======
-            rake_offset_std[FAULT.WALANAE]
-        ]))
-    ]
-
-    scenarios = [
-        SulawesiScenario(
-            prior[FAULT.FLORES],
-            forward_model[FAULT.FLORES],
-            covariance[FAULT.FLORES],
-            prior[FAULT.WALANAE],
-            forward_model[FAULT.WALANAE],
-            covariance[FAULT.WALANAE]
->>>>>>> c537a77e
         )
     ]
     return MultiFaultScenario(scenarios)
@@ -376,13 +356,9 @@
     os.system("cp {} Makefile".format(makefile_path))
 
     # build scenarios
-<<<<<<< HEAD
     scenarios = setup(config, save_all_data=SAVE_ALL_DATA)
     
-=======
-    scenarios = setup(config)
-
->>>>>>> c537a77e
+
     # resume in-progress chain
     if args.resume:
         if args.verbose:
