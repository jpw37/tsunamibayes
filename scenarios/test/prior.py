--- conflicted
+++ resolved
@@ -10,7 +10,6 @@
     """
     def __init__(
         self,
-<<<<<<< HEAD
         f_latlon,
         f_mag,
         f_delta_logl,
@@ -35,16 +34,6 @@
         m_dip_offset,
         m_strike_offset,
         m_rake_offset
-=======
-        latlon,
-        mag,
-        delta_logl,
-        delta_logw,
-        depth_offset,
-        dip_offset,
-        strike_offset,
-        rake_offset
->>>>>>> c537a77e
     ):
         """Initializes all the necessary variables for the subclass.
 
@@ -66,7 +55,6 @@
             The continous random variable describing the sample's depth offset,
             also with fixed parameters.
         """
-<<<<<<< HEAD
         self.f_latlon = f_latlon
         self.f_mag = f_mag
         self.f_delta_logl = f_delta_logl
@@ -94,16 +82,6 @@
         self.m_rake_offset = m_rake_offset
         self.m_strike_offset = m_strike_offset
 
-=======
-        self.latlon = latlon
-        self.mag = mag
-        self.delta_logl = delta_logl
-        self.delta_logw = delta_logw
-        self.depth_offset = depth_offset
-        self.dip_offset = dip_offset
-        self.rake_offset = rake_offset
-        self.strike_offset = strike_offset
->>>>>>> c537a77e
 
     def logpdf(self,sample):
         """Computes the log of the probability density function. Adds
@@ -123,7 +101,6 @@
         lpdf : float
             The log of the probability density function for the sample.
         """
-<<<<<<< HEAD
         f_lat = sample["flores_latitude"]
         w_lat = sample["walanae_latitude"]
         m_lat = sample["mystery_latitude"]
@@ -185,35 +162,6 @@
         lpdf += self.f_strike_offset.logpdf(f_strike_offset)
         lpdf += self.w_strike_offset.logpdf(w_strike_offset)
         lpdf += self.m_strike_offset.logpdf(m_strike_offset)
-=======
-        lat = sample["latitude"]
-        lon = sample["longitude"]
-        mag = sample["magnitude"]
-        delta_logl = sample["delta_logl"]
-        delta_logw = sample["delta_logw"]
-        depth_offset = sample["depth_offset"]
-        dip_offset = sample['dip_offset']
-        rake_offset = sample['rake_offset']
-        strike_offset = sample['strike_offset']
-
-        print('\nCalculating the LOGPDF\n--------------\n')
-        print('sample:',sample)
-        lpdf = self.latlon.logpdf(sample)
-        print('lpdf latlon:', lpdf)
-        lpdf += self.mag.logpdf(mag)
-        print('lpdf mag:', lpdf)
-        lpdf += self.delta_logl.logpdf(delta_logl)
-        print('lpdf delta_logl:', lpdf)
-        lpdf += self.delta_logw.logpdf(delta_logw)
-        print('lpdf delta_logw:', lpdf)
-        lpdf += self.depth_offset.logpdf(depth_offset)
-        print('lpdf depth_offset:', lpdf)
-        lpdf += self.dip_offset.logpdf(dip_offset)
-        print('lpdf dip_offset:', lpdf)
-        lpdf += self.rake_offset.logpdf(rake_offset)
-        print('lpdf rake_offset:', lpdf)
-        lpdf += self.strike_offset.logpdf(strike_offset)
->>>>>>> c537a77e
         print('lpdf strike_offset:', lpdf)
 
         return lpdf
@@ -283,7 +231,6 @@
             otherwise returns the log of the probability density function
             for the depth distribution evaluated at the sample's depth.
         """
-<<<<<<< HEAD
         
         # compute the logpdf for each fault seperately based on the fault id
         if self.fault_id == 0:
@@ -332,8 +279,7 @@
                 rake_offset = sample['mystery_rake_offset']
             )
 
-=======
->>>>>>> c537a77e
+
         # compute subfaults (for out-of-bounds calculation)
         length = calc_length(sample['magnitude'],sample['delta_logl'])
         width = calc_width(sample['magnitude'],sample['delta_logw'])
@@ -354,7 +300,6 @@
         if out_of_bounds(subfault_params,self.fault.model_bounds):
             return np.NINF
         else:
-<<<<<<< HEAD
             if self.fault_id == 0:
                 depth = (self.fault.depth_map(sample['flores_latitude'], sample['flores_longitude'])
                          + 1000*sample['flores_depth_offset'])
@@ -365,12 +310,6 @@
                 depth = (self.fault.depth_map(sample['mystery_latitude'], sample['mystery_longitude'])
                          + 1000*sample['mystery_depth_offset'])
             
-=======
-            depth = (
-                self.fault.depth_map(sample['latitude'],sample['longitude'])
-                + 1000*sample['depth_offset']
-            )
->>>>>>> c537a77e
             return self.depth_dist.logpdf(depth)
 
     def pdf(self,sample):
