"""
Created By Cody Kesler
Created 10/19/2018
Property of BYU Mathematics Dept.
"""
import os
import numpy as np
import pandas as pd
import sys

sys.path.append('./PreRun/Classes/')

from maketopo import get_topo, make_dtopo
from RandomWalk import RandomWalk
from IndependentSampler import IndependentSampler
from Samples import Samples
from FeedForward import FeedForward
from Custom import Custom
from Gauge import from_json
from Adjoint import Adjoint
from pandas import read_pickle

class Scenario:
    """
    Main Class for Running the MCMC Method for ...

    READ: Make sure you run the python notebook in the PreRun folder to generate necessary run files
    """

    def __init__(self, title="Default_Title", use_custom=True, init='manual', adjoint=False, rw_covariance=1.0, method="random_walk", iterations=1):
        """
        Initialize all the correct variables for Running this Scenario
        :param title: Title for Scinerio (ex: 1852)
        :param use_custom: Bool: To use the custom methods for MCMC or not
        :param init: String: (manual, random or restart) How to initialize the parameters
        :param rw_covariance: float: covariance for the random walk method
        :param method: String: MCMC Method to use
        :param iterations: Int: Number of Times to run the model
        :param adjoint: Boolean: run the adjoint solver first or not
        """

        # Clean geoclaw files
        os.system('make clean')
        os.system('make clobber')

        # Clear previous files
        os.system('rm ./InputData/dtopo.tt3')

        #Set up necessary prerun file paths
        gauges_file_path = './PreRun/InputData/gauges.npy'
        shake_gauges_file_path = './PreRun/InputData/shake_gauges.pkl'

        self.title = title
        self.iterations = iterations
        self.use_custom = use_custom
        self.init = init
        self.feedForward = FeedForward()

        # Set the MCMC class based on input
        if(use_custom):
            self.mcmc = Custom()
        elif(method == "independent_sampler"):
            self.mcmc = IndependentSampler()
        else:
            self.mcmc = RandomWalk(rw_covariance)

        # Get initial draw for the initial run of geoclaw
        self.init_guesses = self.mcmc.init_guesses(self.init)

        # Initialize the Samples Class
        self.samples = Samples(title, self.init_guesses, self.mcmc.sample_cols, self.mcmc.proposal_cols, self.mcmc.observation_cols)
        self.mcmc.set_samples(self.samples)

        # Load the samples
        self.init_guesses = self.samples.get_sample()

        # JW: Create the adjoint object here...right now is given as a separate class
        if adjoint:
            print("Starting adjoint computation")
            self.adjoint = Adjoint()
            self.adjoint.run_geo_claw()
            print("Finished adjoint computation")

        # Make sure Pre-Run files have been generated
        if(os.path.isfile(gauges_file_path)):
            gauges = np.load(gauges_file_path)
            self.gauges = [from_json(gauge) for gauge in gauges]
            # Do initial run of GeoClaw using the initial guesses.
            self.setGeoClaw()
        else:
            raise ValueError("The Gauge and FG Max files have not be created.(Please see the file /PreRun/Gauges.ipynb")

#        #test shake gauge input
#        if(os.path.isfile(shake_gauges_file_path)):
#            self.shake_gauges = read_pickle(shake_gauges_file_path)
#        else:
#            raise ValueError("Shake gauge file does not exist")

        # If using the custom methods map the initial guesses to okada parameters to save as initial sample
        if (self.use_custom):
            self.init_okada_params = self.mcmc.map_to_okada(self.init_guesses)
        # Save
        self.samples.save_sample_okada(self.init_okada_params)

        # Build the prior for the model, based on the choice of MCMC
        self.prior = self.mcmc.build_priors()

    def setGeoClaw(self):
        """
        Runs an initial set up of GeoClaw
        :return:
        """
        # Get Okada parameters for initial guesses pandas data frame
        okada_params = self.mcmc.map_to_okada(self.init_guesses)
        
        # Run Geoclaw
        self.feedForward.run_geo_claw(okada_params)

        # Calculate the inital log likelihood and save result
        sample_llh, sample_arr, sample_heights = self.feedForward.calculate_llh(self.gauges)
        self.samples.save_sample_llh(sample_llh)

        # Now Save the observations based off the sample and the arrival times & wave heights
        obvs = self.mcmc.make_observations(self.init_guesses, sample_arr, sample_heights)
        self.samples.save_obvs(obvs)

    def clean_up(self):
        """
        Cleans up the unnecessary clutter geoclaw outputs
        :return: None
        """
        os.system('rm ModelOutput/geoclaw/*.data')

    def run(self):
        """
        Runs the Scenario For the given amount of iterations
        """
        for i in range(self.iterations):

            # Remove dtopo file for each run to generate a new one
            os.system('rm ./InputData/dtopo.tt3')

            # Get current Sample and draw a proposal sample from it
            sample_params = self.samples.get_sample()
            proposal_params = self.mcmc.draw(sample_params)

            # Save the proposal draw for debugging purposes
            self.samples.save_proposal(proposal_params)

            # If instructed to use the custom parameters, map parameters to Okada space (9 Dimensional)
            if(self.use_custom):
                proposal_params_okada = self.mcmc.map_to_okada(proposal_params)
            else:
                proposal_params_okada = proposal_params

            # Save Proposal
            self.samples.save_proposal_okada(proposal_params_okada)

            # Run Geo Claw on the new proposal
            self.feedForward.run_geo_claw(proposal_params_okada)


            """
            BEGIN SHAKE MODEL
            
            #To speed up shake model calculation set this False
#            shake_option = True

<<<<<<< HEAD
#            print("init_guesses:")
#            print(self.init_guesses)
#            print(type(self.init_guesses))
#            self.proposal_MMI = self.feedForward.run_abrahamson(self.shake_gauges, self.init_guesses["Magnitude"], proposal_params_okada)
#            self.proposal_shake_llh = self.feedForward.shake_llh(self.proposal_MMI, self.shake_gauges, shake_option )
            """
=======
            print("init_guesses:")
            print(self.init_guesses)
            print(type(self.init_guesses))
            self.proposal_MMI = self.feedForward.run_abrahamson(self.shake_gauges, self.init_guesses["Magnitude"], proposal_params_okada)
            self.proposal_shake_llh = self.feedForward.shake_llh(self.proposal_MMI, self.shake_gauges, shake_option )
            
>>>>>>> 3ca10ac0
            END SHAKE MODEL
            """

            # Calculate the Log Likelihood for the new draw
            proposal_llh, proposal_arr, proposal_heights = self.feedForward.calculate_llh(self.gauges)
            sample_llh = self.samples.get_sample_llh()

            # Save SHAKE STUFF
            print("_____proposal_llh_____", proposal_llh)
<<<<<<< HEAD
#            proposal_llh += self.proposal_shake_llh
=======
            #proposal_llh += self.proposal_shake_llh
>>>>>>> 3ca10ac0
            print("_____proposal_llh_____", proposal_llh)

            self.samples.save_sample_llh(sample_llh)
            self.samples.save_proposal_llh(proposal_llh)
            proposal_obvs = self.mcmc.make_observations(proposal_params, proposal_arr, proposal_heights)
            self.samples.save_obvs(proposal_obvs)

            # Calculate prior probability for the current sample and proposed sample
            sample_prior_lpdf = self.prior.logpdf(sample_params)
            proposal_prior_lpdf = self.prior.logpdf(proposal_params)

            # Save
            self.samples.save_sample_prior_lpdf(sample_prior_lpdf)
            self.samples.save_proposal_prior_lpdf(proposal_prior_lpdf)

            # Calculate the sample and proposal posterior log likelihood
            sample_post_lpdf = sample_prior_lpdf + sample_llh
            proposal_post_lpdf = proposal_prior_lpdf + proposal_llh
            # Save
            self.samples.save_sample_posterior_lpdf(sample_post_lpdf)
            self.samples.save_proposal_posterior_lpdf(proposal_post_lpdf)

            # Calculate the acceptance probability of the given proposal
            accept_prob = self.mcmc.acceptance_prob(sample_prior_lpdf, proposal_prior_lpdf)

            # Decide to accept or reject the proposal and save
            ar = self.mcmc.accept_reject(accept_prob)

            # Saves the stored data for debugging purposes
            self.samples.save_debug()

            # Save to csv
            if i % 50 == 0:
                self.samples.save_to_csv()

            if ar:
                self.samples.save_sample(self.samples.get_proposal())
                self.samples.save_sample_okada(self.samples.get_proposal_okada())
                self.samples.save_sample_llh(self.samples.get_proposal_llh())
            else:
                self.samples.increment_wins()
                self.samples.save_sample(self.samples.get_sample())
                self.samples.save_sample_okada(self.samples.get_sample_okada())

        self.samples.save_to_csv()
        return<|MERGE_RESOLUTION|>--- conflicted
+++ resolved
@@ -166,21 +166,12 @@
             #To speed up shake model calculation set this False
 #            shake_option = True
 
-<<<<<<< HEAD
 #            print("init_guesses:")
 #            print(self.init_guesses)
 #            print(type(self.init_guesses))
 #            self.proposal_MMI = self.feedForward.run_abrahamson(self.shake_gauges, self.init_guesses["Magnitude"], proposal_params_okada)
 #            self.proposal_shake_llh = self.feedForward.shake_llh(self.proposal_MMI, self.shake_gauges, shake_option )
             """
-=======
-            print("init_guesses:")
-            print(self.init_guesses)
-            print(type(self.init_guesses))
-            self.proposal_MMI = self.feedForward.run_abrahamson(self.shake_gauges, self.init_guesses["Magnitude"], proposal_params_okada)
-            self.proposal_shake_llh = self.feedForward.shake_llh(self.proposal_MMI, self.shake_gauges, shake_option )
-            
->>>>>>> 3ca10ac0
             END SHAKE MODEL
             """
 
@@ -190,11 +181,7 @@
 
             # Save SHAKE STUFF
             print("_____proposal_llh_____", proposal_llh)
-<<<<<<< HEAD
 #            proposal_llh += self.proposal_shake_llh
-=======
-            #proposal_llh += self.proposal_shake_llh
->>>>>>> 3ca10ac0
             print("_____proposal_llh_____", proposal_llh)
 
             self.samples.save_sample_llh(sample_llh)
