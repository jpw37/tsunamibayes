--- conflicted
+++ resolved
@@ -313,11 +313,8 @@
         lat    = draws["Latitude"]
         strike = draws["Strike"]
         self.mw = draws["Magnitude"]
-<<<<<<< HEAD
-=======
 
         #get Length,Width,Slip from fitted line
->>>>>>> 3ca10ac0
         length = self.get_length(self.mw) * 1e-2
         width = self.get_width(self.mw) * 1e-2
         slip = self.get_slip(length, width, self.mw)
